name: Tests

on:
  workflow_dispatch:
  push:
    branches:
      - main
  pull_request:

jobs:
  tests:
    name: ${{ matrix.session }} ${{ matrix.python }} / ${{ matrix.os }}
    runs-on: ${{ matrix.os }}
    strategy:
      fail-fast: false
      matrix:
        include:
          # - { python: "3.12", os: "ubuntu-latest", session: "pre-commit" }
          # - { python: "3.12", os: "ubuntu-latest", session: "safety" }
          - { python: "3.12", os: "ubuntu-latest", session: "tests" }
          - { python: "3.11", os: "ubuntu-latest", session: "tests" }
          - { python: "3.10", os: "ubuntu-latest", session: "tests" }
          - { python: "3.9", os: "ubuntu-latest", session: "tests" }
          - { python: "3.12", os: "windows-latest", session: "tests" }
          - { python: "3.12", os: "macos-latest", session: "tests" }
          # - { python: "3.12", os: "ubuntu-latest", session: "typeguard" }
          # - { python: "3.10", os: "ubuntu-latest", session: "xdoctest" }
          # - { python: "3.12", os: "ubuntu-latest", session: "docs-build" }

    env:
      NOXSESSION: ${{ matrix.session }}
      FORCE_COLOR: "1"
      PRE_COMMIT_COLOR: "always"

    steps:
      - name: Check out the repository
        uses: actions/checkout@v3

      - name: Set up Python ${{ matrix.python }}
        uses: actions/setup-python@v5
        with:
          python-version: ${{ matrix.python }}

      - name: Upgrade pip
        run: |
          pip install --constraint=.github/workflows/constraints.txt pip
          pip --version

      - name: Upgrade pip in virtual environments
        shell: python
        run: |
          import os
          import pip

          with open(os.environ["GITHUB_ENV"], mode="a") as io:
              print(f"VIRTUALENV_PIP={pip.__version__}", file=io)

      - name: Install Poetry
        run: |
          pipx install --pip-args=--constraint=.github/workflows/constraints.txt poetry
          poetry --version

      - name: Install Nox
        run: |
          pipx install --pip-args=--constraint=.github/workflows/constraints.txt nox
          pipx inject --pip-args=--constraint=.github/workflows/constraints.txt nox nox-poetry
          nox --version

      - name: Compute pre-commit cache key
        if: matrix.session == 'pre-commit'
        id: pre-commit-cache
        shell: python
        run: |
          import hashlib
          import sys

          python = "py{}.{}".format(*sys.version_info[:2])
          payload = sys.version.encode() + sys.executable.encode()
          digest = hashlib.sha256(payload).hexdigest()
          result = "${{ runner.os }}-{}-{}-pre-commit".format(python, digest[:8])

          print("::set-output name=result::{}".format(result))

      - name: Restore pre-commit cache
        uses: actions/cache@v3
        if: matrix.session == 'pre-commit'
        with:
          path: ~/.cache/pre-commit
          key: ${{ steps.pre-commit-cache.outputs.result }}-${{ hashFiles('.pre-commit-config.yaml') }}
          restore-keys: |
            ${{ steps.pre-commit-cache.outputs.result }}-

      - name: Run Nox
        run: |
          nox --python=${{ matrix.python }}

      - name: Upload coverage data
        if: always() && matrix.session == 'tests'
        uses: "actions/upload-artifact@v3"
        with:
          name: coverage-data
          path: ".coverage.*"

      - name: Upload documentation
        if: matrix.session == 'docs-build'
        uses: actions/upload-artifact@v3
        with:
          name: docs
          path: docs/_build

<<<<<<< HEAD
  coverage:
    runs-on: ubuntu-latest
    needs: tests
    steps:
      - name: Check out the repository
        uses: actions/checkout@v3

      - name: Set up Python
        uses: actions/setup-python@v5
        with:
          python-version: "3.10"

      - name: Upgrade pip
        run: |
          pip install --constraint=.github/workflows/constraints.txt pip
          pip --version

      - name: Install Poetry
        run: |
          pipx install --pip-args=--constraint=.github/workflows/constraints.txt poetry
          poetry --version

      - name: Install Nox
        run: |
          pipx install --pip-args=--constraint=.github/workflows/constraints.txt nox
          pipx inject --pip-args=--constraint=.github/workflows/constraints.txt nox nox-poetry
          nox --version

      - name: Download coverage data
        uses: actions/download-artifact@v3
        with:
          name: coverage-data

      - name: Combine coverage data and display human readable report
        run: |
          nox --session=coverage

      - name: Create coverage report
        run: |
          nox --session=coverage -- xml
=======
  # coverage:
  #   runs-on: ubuntu-latest
  #   needs: tests
  #   steps:
  #     - name: Check out the repository
  #       uses: actions/checkout@v3

  #     - name: Set up Python
  #       uses: actions/setup-python@v3
  #       with:
  #         python-version: "3.10"

  #     - name: Upgrade pip
  #       run: |
  #         pip install --constraint=.github/workflows/constraints.txt pip
  #         pip --version

  #     - name: Install Poetry
  #       run: |
  #         pipx install --pip-args=--constraint=.github/workflows/constraints.txt poetry
  #         poetry --version

  #     - name: Install Nox
  #       run: |
  #         pipx install --pip-args=--constraint=.github/workflows/constraints.txt nox
  #         pipx inject --pip-args=--constraint=.github/workflows/constraints.txt nox nox-poetry
  #         nox --version

  #     - name: Download coverage data
  #       uses: actions/download-artifact@v3
  #       with:
  #         name: coverage-data

  #     - name: Combine coverage data and display human readable report
  #       run: |
  #         nox --session=coverage

  #     - name: Create coverage report
  #       run: |
  #         nox --session=coverage -- xml
>>>>>>> f9d91a80

      # - name: Upload coverage report
      #   uses: codecov/codecov-action@v4.6.0<|MERGE_RESOLUTION|>--- conflicted
+++ resolved
@@ -107,49 +107,7 @@
         with:
           name: docs
           path: docs/_build
-
-<<<<<<< HEAD
-  coverage:
-    runs-on: ubuntu-latest
-    needs: tests
-    steps:
-      - name: Check out the repository
-        uses: actions/checkout@v3
-
-      - name: Set up Python
-        uses: actions/setup-python@v5
-        with:
-          python-version: "3.10"
-
-      - name: Upgrade pip
-        run: |
-          pip install --constraint=.github/workflows/constraints.txt pip
-          pip --version
-
-      - name: Install Poetry
-        run: |
-          pipx install --pip-args=--constraint=.github/workflows/constraints.txt poetry
-          poetry --version
-
-      - name: Install Nox
-        run: |
-          pipx install --pip-args=--constraint=.github/workflows/constraints.txt nox
-          pipx inject --pip-args=--constraint=.github/workflows/constraints.txt nox nox-poetry
-          nox --version
-
-      - name: Download coverage data
-        uses: actions/download-artifact@v3
-        with:
-          name: coverage-data
-
-      - name: Combine coverage data and display human readable report
-        run: |
-          nox --session=coverage
-
-      - name: Create coverage report
-        run: |
-          nox --session=coverage -- xml
-=======
+          
   # coverage:
   #   runs-on: ubuntu-latest
   #   needs: tests
@@ -158,7 +116,7 @@
   #       uses: actions/checkout@v3
 
   #     - name: Set up Python
-  #       uses: actions/setup-python@v3
+  #       uses: actions/setup-python@v5
   #       with:
   #         python-version: "3.10"
 
@@ -190,7 +148,7 @@
   #     - name: Create coverage report
   #       run: |
   #         nox --session=coverage -- xml
->>>>>>> f9d91a80
+
 
       # - name: Upload coverage report
       #   uses: codecov/codecov-action@v4.6.0